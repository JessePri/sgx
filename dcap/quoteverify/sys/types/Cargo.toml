--- conflicted
+++ resolved
@@ -14,12 +14,6 @@
 [lib]
 doctest = false
 
-<<<<<<< HEAD
-[dependencies]
-mc-sgx-dcap-sys-types = { path = "../../../sys/types", version = "=0.9.0" }
-
-=======
->>>>>>> be9f3585
 [build-dependencies]
 bindgen = "0.66.1"
 cargo-emit = "0.2.1"
