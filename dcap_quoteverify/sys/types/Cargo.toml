[package]
name = "mc-sgx-dcap-quoteverify-sys-types"
version = "0.1.0"
authors = ["MobileCoin"]
categories = ["external-ffi-bindings", "hardware-support", "no-std"]
description = "FFI type definitions used by the `sgx_dcap_quoteverify` library."
edition = "2021"
keywords = ["ffi", "sgx", "no-std"]
license = "Apache-2.0"
readme = "README.md"
repository = "https://github.com/mobilecoinfoundation/sgx"
rust-version = "1.62.1"

[dependencies]
mc-sgx-dcap-sys-types = { path = "../../../dcap/sys/types", version = "=0.1.0" }

[build-dependencies]
bindgen = "0.60.1"
<<<<<<< HEAD
mc-sgx-core-build = { path = "../../../core/build", version = "=0.1.0" }
=======
cargo-emit = "0.2.1"
mc-sgx-core-build = { path = "../../../core/build" }
>>>>>>> c79c8c8e
<|MERGE_RESOLUTION|>--- conflicted
+++ resolved
@@ -16,9 +16,5 @@
 
 [build-dependencies]
 bindgen = "0.60.1"
-<<<<<<< HEAD
-mc-sgx-core-build = { path = "../../../core/build", version = "=0.1.0" }
-=======
 cargo-emit = "0.2.1"
-mc-sgx-core-build = { path = "../../../core/build" }
->>>>>>> c79c8c8e
+mc-sgx-core-build = { path = "../../../core/build", version = "=0.1.0" }